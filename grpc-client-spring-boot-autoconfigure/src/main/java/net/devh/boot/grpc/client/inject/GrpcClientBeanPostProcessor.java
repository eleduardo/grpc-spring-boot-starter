/*
 * Copyright (c) 2016-2018 Michael Zhang <yidongnan@gmail.com>
 *
 * Permission is hereby granted, free of charge, to any person obtaining a copy of this software and associated
 * documentation files (the "Software"), to deal in the Software without restriction, including without limitation the
 * rights to use, copy, modify, merge, publish, distribute, sublicense, and/or sell copies of the Software, and to
 * permit persons to whom the Software is furnished to do so, subject to the following conditions:
 *
 * The above copyright notice and this permission notice shall be included in all copies or substantial portions of the
 * Software.
 *
 * THE SOFTWARE IS PROVIDED "AS IS", WITHOUT WARRANTY OF ANY KIND, EXPRESS OR IMPLIED, INCLUDING BUT NOT LIMITED TO THE
 * WARRANTIES OF MERCHANTABILITY, FITNESS FOR A PARTICULAR PURPOSE AND NONINFRINGEMENT. IN NO EVENT SHALL THE AUTHORS OR
 * COPYRIGHT HOLDERS BE LIABLE FOR ANY CLAIM, DAMAGES OR OTHER LIABILITY, WHETHER IN AN ACTION OF CONTRACT, TORT OR
 * OTHERWISE, ARISING FROM, OUT OF OR IN CONNECTION WITH THE SOFTWARE OR THE USE OR OTHER DEALINGS IN THE SOFTWARE.
 */

package net.devh.boot.grpc.client.inject;

import static java.util.Objects.requireNonNull;

import java.lang.reflect.Constructor;
import java.lang.reflect.Field;
import java.lang.reflect.InvocationTargetException;
<<<<<<< HEAD
import java.lang.reflect.Member;
import java.lang.reflect.Method;
=======
import java.util.ArrayList;
import java.util.Collection;
>>>>>>> 05c7a6ad
import java.util.List;

import org.springframework.beans.BeanInstantiationException;
import org.springframework.beans.BeansException;
import org.springframework.beans.InvalidPropertyException;
import org.springframework.beans.factory.BeanCreationException;
import org.springframework.beans.factory.BeanDefinitionStoreException;
import org.springframework.beans.factory.config.BeanPostProcessor;
import org.springframework.context.ApplicationContext;
import org.springframework.core.annotation.AnnotationUtils;
import org.springframework.util.ReflectionUtils;

import com.google.common.collect.Lists;

import io.grpc.Channel;
import io.grpc.ClientInterceptor;
import io.grpc.stub.AbstractStub;
import net.devh.boot.grpc.client.channelfactory.GrpcChannelFactory;

/**
 * This {@link BeanPostProcessor} searches for fields and methods in beans that are annotated with {@link GrpcClient}
 * and sets them.
 *
 * @author Michael (yidongnan@gmail.com)
 * @author Daniel Theuke (daniel.theuke@heuboe.de)
 * @since 5/17/16
 */
public class GrpcClientBeanPostProcessor implements BeanPostProcessor {

    private final ApplicationContext applicationContext;

    // Lazy initialized when needed to avoid overly eager creation of that factory,
    // which might break proper bean setup
    private GrpcChannelFactory channelFactory = null;
    private List<StubTransformer> stubTransformers = null;

    public GrpcClientBeanPostProcessor(final ApplicationContext applicationContext) {
        this.applicationContext = requireNonNull(applicationContext, "applicationContext");
    }

    @Override
    public Object postProcessBeforeInitialization(final Object bean, final String beanName) throws BeansException {
        Class<?> clazz = bean.getClass();
        do {
            for (final Field field : clazz.getDeclaredFields()) {
                GrpcClient annotation = AnnotationUtils.findAnnotation(field, GrpcClient.class);
                if (annotation != null) {
                    ReflectionUtils.makeAccessible(field);
                    ReflectionUtils.setField(field, bean, processInjectionPoint(field, field.getType(), annotation));
                }
            }
            for (final Method method : clazz.getDeclaredMethods()) {
                GrpcClient annotation = AnnotationUtils.findAnnotation(method, GrpcClient.class);
                if (annotation != null) {
                    Class<?>[] paramTypes = method.getParameterTypes();
                    if (paramTypes.length != 1) {
                        throw new BeanDefinitionStoreException(
                                "Method " + method + " doesn't have exactly one parameter.");
                    }
                    ReflectionUtils.makeAccessible(method);
                    ReflectionUtils.invokeMethod(method, bean,
                            processInjectionPoint(method, paramTypes[0], annotation));
                }
            }
            clazz = clazz.getSuperclass();
        } while (clazz != null);
        return bean;
    }

<<<<<<< HEAD
    /**
     * Processes the given injection point and computes the appropriate value for the injection.
     *
     * @param <T> The type of the value to be injected.
     * @param injectionTarget The target of the injection.
     * @param injectionType The class that will be used to compute injection.
     * @param annotation The annotation on the target with the metadata for the injection.
     * @return The value to be injected for the given injection point.
     */
    protected <T> T processInjectionPoint(Member injectionTarget, Class<T> injectionType, GrpcClient annotation) {
        final List<ClientInterceptor> interceptors = interceptorsFromAnnotation(annotation);
        final Channel channel = getChannelFactory().createChannel(annotation.value(), interceptors);
        if (channel == null) {
            throw new IllegalStateException("Channel factory created a null channel");
        }

        final T value = valueForMember(injectionTarget, injectionType, channel);
        if (value == null) {
            throw new IllegalStateException("Injection value is null unexpectedly");
=======
    @Override
    public Object postProcessAfterInitialization(final Object bean, final String beanName) throws BeansException {
        if (this.beansToProcess.containsKey(beanName)) {
            final Object target = getTargetBean(bean);
            for (final Field field : this.beansToProcess.get(beanName)) {
                final GrpcClient annotation = AnnotationUtils.getAnnotation(field, GrpcClient.class);
                final String name = annotation.value();

                final List<ClientInterceptor> interceptors = interceptorsFromAnnotation(annotation);
                final Channel channel = getChannelFactory().createChannel(name, interceptors);

                final Object value = valueForField(name, field, channel);
                ReflectionUtils.setField(field, target, value);
            }
>>>>>>> 05c7a6ad
        }
        return value;
    }

    /**
     * Lazy getter for the {@link GrpcChannelFactory}.
     *
     * @return The grpc channel factory to use.
     */
    private GrpcChannelFactory getChannelFactory() {
        if (this.channelFactory == null) {
            final GrpcChannelFactory factory = this.applicationContext.getBean(GrpcChannelFactory.class);
            this.channelFactory = factory;
            return factory;
        }
        return this.channelFactory;
    }

    /**
     * Lazy getter for the {@link StubTransformer}s.
     *
     * @return The stub transformers to use.
     */
    private List<StubTransformer> getStubTransformers() {
        if (this.stubTransformers == null) {
            final Collection<StubTransformer> transformers =
                    this.applicationContext.getBeansOfType(StubTransformer.class).values();
            this.stubTransformers = new ArrayList<>(transformers);
            return this.stubTransformers;
        }
        return this.stubTransformers;
    }

    /**
     * Gets or creates the {@link ClientInterceptor}s that are referenced in the given annotation.
     *
     * <p>
     * <b>Note:</b> This methods return value does not contain the global client interceptors because they are handled
     * by the {@link GrpcChannelFactory}.
     * </p>
     *
     * @param annotation The annotation to get the interceptors for.
     * @return A list containing the interceptors for the given annotation.
     * @throws BeansException If the referenced interceptors weren't found or could not be created.
     */
    protected List<ClientInterceptor> interceptorsFromAnnotation(final GrpcClient annotation) throws BeansException {
        final List<ClientInterceptor> list = Lists.newArrayList();
        for (final Class<? extends ClientInterceptor> interceptorClass : annotation.interceptors()) {
            final ClientInterceptor clientInterceptor;
            if (this.applicationContext.getBeanNamesForType(ClientInterceptor.class).length > 0) {
                clientInterceptor = this.applicationContext.getBean(interceptorClass);
            } else {
                try {
                    clientInterceptor = interceptorClass.newInstance();
                } catch (final Exception e) {
                    throw new BeanCreationException("Failed to create interceptor instance", e);
                }
            }
            list.add(clientInterceptor);
        }
        for (final String interceptorName : annotation.interceptorNames()) {
            list.add(this.applicationContext.getBean(interceptorName, ClientInterceptor.class));
        }
        return list;
    }

    /**
     * Creates the instance to be injected for the given member.
     *
<<<<<<< HEAD
     * @param <T> The type of the instance to be injected.
     * @param injectionTarget The target member for the injection.
     * @param injectionType The class that should injected.
=======
     * @param name The name that was used to create the channel.
     * @param field The field to create the instance for.
>>>>>>> 05c7a6ad
     * @param channel The channel that should be used to create the instance.
     * @return The value that matches the type of the given field.
     * @throws BeansException If the value of the field could not be created or the type of the field is unsupported.
     */
<<<<<<< HEAD
    protected <T> T valueForMember(Member injectionTarget, Class<T> injectionType, final Channel channel)
            throws BeansException {
        if (Channel.class.equals(injectionType)) {
            return injectionType.cast(channel);
        } else if (AbstractStub.class.isAssignableFrom(injectionType)) {
            try {
                final Constructor<T> constructor = ReflectionUtils.accessibleConstructor(injectionType, Channel.class);
                return constructor.newInstance(channel);
=======
    protected Object valueForField(final String name, final Field field, final Channel channel) throws BeansException {
        final Class<?> fieldType = field.getType();
        if (Channel.class.equals(fieldType)) {
            return channel;
        } else if (AbstractStub.class.isAssignableFrom(fieldType)) {
            try {
                @SuppressWarnings("unchecked")
                final Class<? extends AbstractStub<?>> stubClass =
                        (Class<? extends AbstractStub<?>>) fieldType.asSubclass(AbstractStub.class);
                final Constructor<? extends AbstractStub<?>> constructor =
                        ReflectionUtils.accessibleConstructor(stubClass, Channel.class);
                AbstractStub<?> stub = constructor.newInstance(channel);
                for (final StubTransformer stubTransformer : getStubTransformers()) {
                    stub = stubTransformer.transform(name, stub);
                }
                return stub;
>>>>>>> 05c7a6ad
            } catch (final NoSuchMethodException | InstantiationException | IllegalAccessException
                    | IllegalArgumentException | InvocationTargetException e) {
                throw new BeanInstantiationException(injectionType,
                        "Failed to create gRPC client for : " + injectionTarget, e);
            }
        } else {
            throw new InvalidPropertyException(injectionTarget.getDeclaringClass(), injectionTarget.getName(),
                    "Unsupported type " + injectionType.getName());
        }
    }

}<|MERGE_RESOLUTION|>--- conflicted
+++ resolved
@@ -22,13 +22,10 @@
 import java.lang.reflect.Constructor;
 import java.lang.reflect.Field;
 import java.lang.reflect.InvocationTargetException;
-<<<<<<< HEAD
 import java.lang.reflect.Member;
 import java.lang.reflect.Method;
-=======
 import java.util.ArrayList;
 import java.util.Collection;
->>>>>>> 05c7a6ad
 import java.util.List;
 
 import org.springframework.beans.BeanInstantiationException;
@@ -98,7 +95,6 @@
         return bean;
     }
 
-<<<<<<< HEAD
     /**
      * Processes the given injection point and computes the appropriate value for the injection.
      *
@@ -110,30 +106,16 @@
      */
     protected <T> T processInjectionPoint(Member injectionTarget, Class<T> injectionType, GrpcClient annotation) {
         final List<ClientInterceptor> interceptors = interceptorsFromAnnotation(annotation);
-        final Channel channel = getChannelFactory().createChannel(annotation.value(), interceptors);
+        final String name = annotation.value();
+        final Channel channel = getChannelFactory().createChannel(name, interceptors);
         if (channel == null) {
             throw new IllegalStateException("Channel factory created a null channel");
         }
 
-        final T value = valueForMember(injectionTarget, injectionType, channel);
+
+        final T value = valueForMember(name, injectionTarget, injectionType, channel);
         if (value == null) {
             throw new IllegalStateException("Injection value is null unexpectedly");
-=======
-    @Override
-    public Object postProcessAfterInitialization(final Object bean, final String beanName) throws BeansException {
-        if (this.beansToProcess.containsKey(beanName)) {
-            final Object target = getTargetBean(bean);
-            for (final Field field : this.beansToProcess.get(beanName)) {
-                final GrpcClient annotation = AnnotationUtils.getAnnotation(field, GrpcClient.class);
-                final String name = annotation.value();
-
-                final List<ClientInterceptor> interceptors = interceptorsFromAnnotation(annotation);
-                final Channel channel = getChannelFactory().createChannel(name, interceptors);
-
-                final Object value = valueForField(name, field, channel);
-                ReflectionUtils.setField(field, target, value);
-            }
->>>>>>> 05c7a6ad
         }
         return value;
     }
@@ -203,45 +185,30 @@
     /**
      * Creates the instance to be injected for the given member.
      *
-<<<<<<< HEAD
+     * @param name The name that was used to create the channel.
      * @param <T> The type of the instance to be injected.
      * @param injectionTarget The target member for the injection.
      * @param injectionType The class that should injected.
-=======
-     * @param name The name that was used to create the channel.
-     * @param field The field to create the instance for.
->>>>>>> 05c7a6ad
      * @param channel The channel that should be used to create the instance.
      * @return The value that matches the type of the given field.
      * @throws BeansException If the value of the field could not be created or the type of the field is unsupported.
      */
-<<<<<<< HEAD
-    protected <T> T valueForMember(Member injectionTarget, Class<T> injectionType, final Channel channel)
-            throws BeansException {
+    protected <T> T valueForMember(final String name, Member injectionTarget, Class<T> injectionType,
+            final Channel channel) throws BeansException {
         if (Channel.class.equals(injectionType)) {
             return injectionType.cast(channel);
         } else if (AbstractStub.class.isAssignableFrom(injectionType)) {
             try {
-                final Constructor<T> constructor = ReflectionUtils.accessibleConstructor(injectionType, Channel.class);
-                return constructor.newInstance(channel);
-=======
-    protected Object valueForField(final String name, final Field field, final Channel channel) throws BeansException {
-        final Class<?> fieldType = field.getType();
-        if (Channel.class.equals(fieldType)) {
-            return channel;
-        } else if (AbstractStub.class.isAssignableFrom(fieldType)) {
-            try {
                 @SuppressWarnings("unchecked")
                 final Class<? extends AbstractStub<?>> stubClass =
-                        (Class<? extends AbstractStub<?>>) fieldType.asSubclass(AbstractStub.class);
+                        (Class<? extends AbstractStub<?>>) injectionType.asSubclass(AbstractStub.class);
                 final Constructor<? extends AbstractStub<?>> constructor =
                         ReflectionUtils.accessibleConstructor(stubClass, Channel.class);
                 AbstractStub<?> stub = constructor.newInstance(channel);
                 for (final StubTransformer stubTransformer : getStubTransformers()) {
                     stub = stubTransformer.transform(name, stub);
                 }
-                return stub;
->>>>>>> 05c7a6ad
+                return injectionType.cast(stub);
             } catch (final NoSuchMethodException | InstantiationException | IllegalAccessException
                     | IllegalArgumentException | InvocationTargetException e) {
                 throw new BeanInstantiationException(injectionType,
